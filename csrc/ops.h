--- conflicted
+++ resolved
@@ -100,8 +100,6 @@
     int split_k_iters,
     int thx,
     int thy);
-<<<<<<< HEAD
-=======
 
 torch::Tensor marlin_gemm(
     torch::Tensor& a, 
@@ -111,7 +109,6 @@
     int64_t size_m, 
     int64_t size_n, 
     int64_t size_k);
->>>>>>> 8f20fc04
 #endif
 
 void squeezellm_gemm(
