--- conflicted
+++ resolved
@@ -326,61 +326,6 @@
   }
 }
 
-} // namespace awq
-} // namespace vllm
-
-torch::Tensor awq_dequantize(
-    torch::Tensor _kernel,
-    torch::Tensor _scaling_factors,
-    torch::Tensor _zeros,
-    int split_k_iters,
-    int thx,
-    int thy)
-{
-    int in_c = _kernel.size(0);
-    int qout_c = _kernel.size(1);
-    int out_c = qout_c * 8;
-    int G = in_c / _scaling_factors.size(0);
-
-    int x_thread = thx;
-    int y_thread = thy;
-
-    int x_blocks = 1;
-    int y_blocks = 1;
-    if (thx==0) {
-      x_thread = qout_c;
-    }
-    if (thy==0) {
-      y_thread = in_c;
-    }
-    if (thx==0 && thy==0) {
-      x_thread = 8;
-      y_thread = 8;
-      x_blocks = (int)(qout_c / 8);
-      y_blocks = (int)(in_c / 8);
-    }
-
-    const at::cuda::OptionalCUDAGuard device_guard(device_of(_scaling_factors));
-
-    auto options = torch::TensorOptions().dtype(_scaling_factors.dtype()).device(_scaling_factors.device());
-    at::Tensor _de_kernel = torch::empty({in_c, out_c}, options);
-
-    auto kernel = reinterpret_cast<int*>(_kernel.data_ptr<int>());
-    auto de_kernel = reinterpret_cast<half*>(_de_kernel.data_ptr<at::Half>());
-    auto scaling_factors = reinterpret_cast<half*>(_scaling_factors.data_ptr<at::Half>());
-    auto zeros = reinterpret_cast<int*>(_zeros.data_ptr<int>());
-
-    dim3 num_blocks(x_blocks, y_blocks);
-    dim3 threads_per_block(x_thread, y_thread);
-
-    const cudaStream_t stream = at::cuda::getCurrentCUDAStream();
-    vllm::awq::dequantize_weights<<<num_blocks, threads_per_block, 0, stream>>>(
-        kernel, scaling_factors, zeros, de_kernel, G);
-
-    return _de_kernel;
-}
-
-<<<<<<< HEAD
 __global__ void __launch_bounds__(64) dequantize_weights(
     int* __restrict__ B,
     half* __restrict__ scaling_factors,
@@ -492,8 +437,6 @@
     return _de_kernel;
 }
 
-=======
->>>>>>> 8f20fc04
 // in_feats: M, IC [float16]
 // kernel: IC, OC // 8 [int32] -> cast to IC, OC [uint4b]
 // scaling_factors: IC // G, OC [float16]
